{
  "name": "icloud-photos-sync",
  "version": "0.0.0-development",
  "description": "One-way sync engine for the iCloud Photos Library into the native file system with archiving capabilities",
  "preferGlobal": true,
  "type": "module",
  "main": "bin/main.js",
  "bin": {
    "icloud-photos-sync": "bin/main.js"
  },
  "files": [
    "bin/**/*",
    "LICENSE",
    "README.md"
  ],
  "scripts": {
    "clean": "rm -rf LICENSE README.md build/out/ bin/ coverage/ doc/ node_modules/ package-lock.json src/lib/resources/schemas/",
    "prebuild:lint": "npx eslint --fix ./src ./test ./build/*.ts",
    "prebuild:knip": "npx knip --no-exit-code --config knip.config.jsonc",
    "prebuild": "npm run prebuild:lint && npm run prebuild:knip",
    "build:schema": "npx tsx build/schema.ts",
    "build:typescript": "npx tsc",
    "build:dev": "npm run build:schema && npm run build:typescript",
    "build": "npm run build:dev",
    "dist:clean": "rm -rf bin/ && mkdir -p bin/",
    "dist:package": "npx tsx build/package.ts && cp ../README.md ../LICENSE .",
    "dist:sourcemap": "npx backtrace-js process bin/",
    "dist": "npm run dist:clean && npm run dist:package && npm run dist:sourcemap",
    "test": "NODE_OPTIONS='--experimental-vm-modules' npx jest --config jest.config.json",
    "test:unit": "npm run test test/unit/",
    "test:api": "npm run test test/api/",
    "test:docker": "npm run test -- --coverage false test/docker/",
    "test:docker:unit": "npm run test -- --coverage false test/docker/daemon-cmd.test.ts test/docker/helper-cmd.test.ts test/docker/runtime.test.ts",
    "doc:cli": "npx tsx build/cli-reference.ts",
    "execute": "node build/out/src/main.js",
    "execute:test-account": "node build/out/src/main.js -u $TEST_APPLE_ID_USER -p $TEST_APPLE_ID_PWD",
    "execute:debug": "node --inspect=0.0.0.0:9229 build/out/src/main.js daemon"
  },
  "repository": {
    "type": "git",
    "url": "git+https://github.com/steilerDev/icloud-photos-sync"
  },
  "keywords": [
    "icloud",
    "icloud-sync",
    "icloud-photos"
  ],
  "author": "Frank Steiler",
  "license": "GPL-3.0-or-later",
  "bugs": {
    "url": "https://github.com/steilerDev/icloud-photos-sync/issues"
  },
  "homepage": "https://icps.steiler.dev/",
  "engines": {
    "node": ">=22"
  },
  "os": [
    "linux",
    "darwin",
    "!win32"
  ],
  "devDependencies": {
    "@backtrace/javascript-cli": "0.3.2",
    "@eslint/js": "9.28.0",
    "@jest/globals": "29.7.0",
    "@testing-library/dom": "^10.4.0",
    "@testing-library/jest-dom": "^6.6.3",
    "@types/cli-progress": "3.11.6",
    "@types/jest": "29.5.14",
    "@types/jsdom": "^21.1.7",
    "@types/mock-fs": "4.13.4",
    "@types/node": "22.15.29",
    "@types/tar-stream": "^3.1.3",
    "axios-mock-adapter": "2.1.0",
    "eslint": "9.28.0",
    "jest": "29.7.0",
    "jest-ctrf-json-reporter": "^0.0.9",
<<<<<<< HEAD
    "jsdom": "^26.1.0",
    "knip": "5.56.0",
=======
    "knip": "5.59.1",
>>>>>>> 3085815b
    "liquidjs": "10.21.1",
    "mock-fs": "5.5.0",
    "mock-stdin": "1.0.0",
    "node-mocks-http": "^1.17.2",
    "tar-stream": "^3.1.7",
    "testcontainers": "^10.28.0",
    "ts-jest": "29.3.4",
    "ts-json-schema-generator": "2.4.0",
    "tsx": "4.19.4",
    "typescript": "5.8.3",
    "typescript-eslint": "8.33.0"
  },
  "dependencies": {
    "@backtrace/node": "0.7.0",
    "@foxt/js-srp": "0.0.3-patch2",
    "@inquirer/prompts": "7.5.3",
    "ajv": "8.17.1",
    "axios": "1.9.0",
    "axios-har-tracker": "0.7.2",
    "chalk": "5.4.1",
    "cli-progress": "3.12.0",
    "commander": "13.1.0",
    "croner": "9.0.0",
    "jsonc": "2.0.0",
    "p-event": "6.0.1",
    "p-queue": "8.1.0",
    "p-timeout": "6.1.4",
    "tough-cookie": "5.1.2"
  }
}<|MERGE_RESOLUTION|>--- conflicted
+++ resolved
@@ -75,12 +75,8 @@
     "eslint": "9.28.0",
     "jest": "29.7.0",
     "jest-ctrf-json-reporter": "^0.0.9",
-<<<<<<< HEAD
     "jsdom": "^26.1.0",
-    "knip": "5.56.0",
-=======
     "knip": "5.59.1",
->>>>>>> 3085815b
     "liquidjs": "10.21.1",
     "mock-fs": "5.5.0",
     "mock-stdin": "1.0.0",
